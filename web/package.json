--- conflicted
+++ resolved
@@ -35,13 +35,8 @@
   "devDependencies": {
     "@angular-devkit/build-angular": "~0.901.7",
     "@angular/cli": "^9.1.7",
-<<<<<<< HEAD
     "@angular/compiler-cli": "9.1.11",
-    "@angular/language-service": "9.1.10",
-=======
-    "@angular/compiler-cli": "9.1.10",
     "@angular/language-service": "9.1.11",
->>>>>>> dd06a79f
     "@ngrx/schematics": "^9.2.0",
     "@types/jasmine": "~3.5.10",
     "@types/jasminewd2": "~2.0.8",
