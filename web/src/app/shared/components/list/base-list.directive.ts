// Licensed under the Apache License, Version 2.0 (the "License");
// you may not use this file except in compliance with the License.
// You may obtain a copy of the License at
//
//      http://www.apache.org/licenses/LICENSE-2.0
//
// Unless required by applicable law or agreed to in writing, software
// distributed under the License is distributed on an "AS IS" BASIS,
// WITHOUT WARRANTIES OR CONDITIONS OF ANY KIND, either express or implied.
// See the License for the specific language governing permissions and
// limitations under the License.
import { Directive, Input, OnDestroy, OnInit, Host } from '@angular/core';
import { ParamMap } from '@angular/router';
import { EventMessage, SocketState } from '@app/core/store';
import { Bundle, EmmitRow, Entities, getTypeName, Host as AdcmHost, TypeName, Cluster } from '@app/core/types';
import { Store } from '@ngrx/store';
import { filter } from 'rxjs/internal/operators/filter';
import { switchMap, map } from 'rxjs/operators';

import { SocketListenerDirective } from '../../directives/socketListener.directive';
import { DialogComponent } from '../dialog.component';
import { ListComponent } from '../list/list.component';
import { ListService } from './list.service';

interface IRowHost extends AdcmHost {
  clusters: Partial<Cluster>[];
  page: number;
}

@Directive({
  selector: '[appBaseList]'
})
export class BaseListDirective extends SocketListenerDirective implements OnInit, OnDestroy {
  row: Entities;
  listParams: ParamMap;

  limit = 10;

  @Input('appBaseList') typeName: TypeName;
  constructor(@Host() private parent: ListComponent, private service: ListService, protected store: Store<SocketState>) {
    super(store);
  }

  ngOnInit(): void {
    this.parent.type = this.typeName;
    this.parent.columns = this.service.initInstance(this.typeName).columns;
    this.parent.listItemEvt.pipe(this.takeUntil()).subscribe({ next: (event: EmmitRow) => this.listEvents(event) });

    this.parent.route.paramMap
      .pipe(
        this.takeUntil(),
        filter(p => this.checkParam(p))
      )
      .subscribe(p => {
        this.parent.paginator.pageSize = +p.get('limit') || 10;
        const page = +p.get('page');
        if (page === 0) {
          this.parent.paginator.firstPage();
        } else {
          this.parent.paginator.pageIndex = page;
        }
        const ordering = p.get('ordering');
        if (ordering && !this.parent.sort.active) {
          this.parent.sort.direction = ordering[0] === '-' ? 'desc' : 'asc';
          this.parent.sort.active = ordering[0] === '-' ? ordering.substr(1) : ordering;
          this.parent.sortParam = ordering;
        }

        this.listParams = p;
        this.refresh();
      });

    super.startListenSocket();
  }

  ngOnDestroy() {
    super.ngOnDestroy();
    this.parent.listItemEvt.complete();
  }

  checkParam(p: ParamMap): boolean {
    const listParamStr = localStorage.getItem('list:param');
    if (!p.keys.length && listParamStr) {
      const json = JSON.parse(listParamStr);
      if (json[this.typeName]) {
        this.parent.router.navigate(['./', json[this.typeName]], { relativeTo: this.parent.route });
        return false;
      }
    }
    return true;
  }

  socketListener(m: EventMessage): void {
    /** check upgradable */
    if ((m.event === 'create' || m.event === 'delete') && m.object.type === 'bundle' && this.typeName === 'cluster') {
      this.refresh(m.object.id);
      return;
    }

    if (m.event === 'clear_issue' || m.event === 'raise_issue') return;

    const stype = `${m.object.type}${m.object.details.type ? '2' + m.object.details.type : ''}`;
    if (stype === this.typeName) {
      if (m.event === 'create' || m.event === 'delete' || m.event === 'add' || m.event === 'remove') {
        this.refresh(m.object.id);
        return;
      }
    }

    if (stype === 'host2provider' && m.event === 'create') {
      this.refresh(m.object.id);
      return;
    }

    // events for the row of list
    if (this.parent.data.data.length) {
      const row = this.parent.data.data.find(a => a.id === m.object.id);
      if (m.event === 'add' && stype === 'host2cluster' && row) {
        this.service.checkItem<AdcmHost>(row).subscribe(a => {
          const { cluster_id, cluster_name } = { ...a };
          row.cluster_id = cluster_id;
          row.cluster_name = cluster_name;
        });
      }

      if (getTypeName(this.typeName) === m.object.type) {
        if (row) {
          if (m.event === 'change_state') {
            row.state = m.object.details.value;
            // actions is running
            // row.issue = m.object.details.value === 'locked' ? { issue: '' } : {};
          }
          if (m.event === 'change_status') row.status = +m.object.details.value;

          if (m.event === 'change_job_status') {
            row.status = m.object.details.value;
          }
          if (m.event === 'upgrade') {
            this.service.checkItem(row).subscribe(item => Object.keys(row).map(a => (row[a] = item[a])));
          }
        }
        // else console.warn('List :: object not found', m, this.parent.data.data, this.typeName);
      }
    }
  }

  refresh(id?: number) {
<<<<<<< HEAD
    if (id) this.parent.current = { id };
    this.service.getList(this.listParams, this.typeName).subscribe(list => (this.parent.dataSource = list));
=======
    this.service
      .getList(this.listParams, this.typeName)
      .pipe(this.takeUntil())
      .subscribe(list => {
        this.parent.dataSource = list;
        this.parent.paginator.length = list.count;
        if (id) this.parent.current = { id };
      });
>>>>>>> 667769d3
  }

  listEvents(event: EmmitRow) {
    this.row = event.row;
    const { cmd, item } = event;
    this[cmd] && typeof this[cmd] === 'function' ? this[cmd](item) : console.warn(`No handler for ${cmd}`);
  }

  onLoad() {
    // loaded data
  }

  title() {
    this.parent.router.navigate(['./', this.row.id], { relativeTo: this.parent.route });
  }

  status() {
    this.parent.router.navigate(['./', this.row.id, 'status'], { relativeTo: this.parent.route });
  }

  config() {
    this.parent.router.navigate(['./', this.row.id, 'config'], { relativeTo: this.parent.route });
  }

  import() {
    this.parent.router.navigate(['./', this.row.id, 'import'], { relativeTo: this.parent.route });
  }

  license() {
    const row = this.row as Bundle;
    this.service
      .getLicenseInfo(row.license_url)
      .pipe(this.takeUntil())
      .subscribe(info =>
        this.parent.dialog
          .open(DialogComponent, {
            data: {
              title: `Accept license agreement`,
              text: info.text,
              controls: { label: 'Do you accept the license agreement?', buttons: ['Yes', 'No'] }
            }
          })
          .beforeClosed()
          .pipe(
            this.takeUntil(),
            filter(yes => yes),
            switchMap(() => this.service.acceptLicense(`${row.license_url}accept/`))
          )
          .subscribe(() => (row.license = 'accepted'))
      );
  }

  getActions() {
    this.service.getActions(this.row);
  }

  delete() {
    this.service
      .delete(this.row)
      .pipe(this.takeUntil())
      .subscribe(() => (this.parent.current = null));
  }

  // host
  getClusters() {
    const row = this.row as IRowHost;
    if (!row.clusters) {
      row.page = 0;
      this.service
        .getClustersForHost({ limit: this.limit, page: 0 })
        .pipe(this.takeUntil())
        .subscribe(list => (row.clusters = list));
    }
  }

  getNextPageCluster() {
    const row = this.row as IRowHost;
    const count = row.clusters.length;
    if (count === (row.page + 1) * this.limit) {
      row.page++;
      this.service
        .getClustersForHost({ limit: this.limit, page: row.page })
        .pipe(this.takeUntil())
        .subscribe(list => (row.clusters = [...row.clusters, ...list]));
    }
  }

  addCluster(id: number) {
    if (id) this.service.addClusterToHost(id, this.row as AdcmHost);
  }
}<|MERGE_RESOLUTION|>--- conflicted
+++ resolved
@@ -145,19 +145,8 @@
   }
 
   refresh(id?: number) {
-<<<<<<< HEAD
     if (id) this.parent.current = { id };
     this.service.getList(this.listParams, this.typeName).subscribe(list => (this.parent.dataSource = list));
-=======
-    this.service
-      .getList(this.listParams, this.typeName)
-      .pipe(this.takeUntil())
-      .subscribe(list => {
-        this.parent.dataSource = list;
-        this.parent.paginator.length = list.count;
-        if (id) this.parent.current = { id };
-      });
->>>>>>> 667769d3
   }
 
   listEvents(event: EmmitRow) {
