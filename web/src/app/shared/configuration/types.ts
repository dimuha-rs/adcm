// Licensed under the Apache License, Version 2.0 (the "License");
// you may not use this file except in compliance with the License.
// You may obtain a copy of the License at
//
//      http://www.apache.org/licenses/LICENSE-2.0
//
// Unless required by applicable law or agreed to in writing, software
// distributed under the License is distributed on an "AS IS" BASIS,
// WITHOUT WARRANTIES OR CONDITIONS OF ANY KIND, either express or implied.
// See the License for the specific language governing permissions and
// limitations under the License.
import { IYspec } from './yspec/yspec.service';

export type stateType = 'created' | 'locked';

export type ConfigValueTypes =
  | 'structure'
  | 'group'
  | 'dict'
  | 'string'
  | 'integer'
  | 'int'
  | 'float'
  | 'boolean'
  | 'option'
  | 'json'
  | 'map'
  | 'list'
  | 'file'
  | 'text'
  | 'password'
  | 'variant';
export type simpleTypes = string | number | boolean;
export type resultTypes = simpleTypes | simpleTypes[] | object;
export type controlType = 'boolean' | 'textbox' | 'textarea' | 'json' | 'password' | 'list' | 'map' | 'dropdown' | 'file' | 'text' | 'structure';

export type TValue = string | number | boolean | object | any[];

/**
 *```
 {
    invisible?: boolean;
    no_confirm?: boolean;
    advanced?: boolean;
 }
 ```
 *
 */
export interface IUIoptions {
  invisible?: boolean;
  no_confirm?: boolean;
  advanced?: boolean;
}

<<<<<<< HEAD
/**
 * ```
 {
    min?: number;
    max?: number;
    option?: any;
    read_only?: stateType[];   // created | locked
    yspec?: IYspec;
    rules?: any;
    active?: boolean;
}
 * ```
 */
=======
export interface IVariantSet {
  name?: string;
  strict: boolean;
  type: 'config' | 'inline';
  value: string[];
}

>>>>>>> 0c5a4b97
export interface ILimits {
  min?: number;
  max?: number;
  option?: any;
  read_only?: stateType[];
  yspec?: IYspec;
  rules?: any;
  active?: boolean;
  source?: IVariantSet;
}

export interface ValidatorInfo {
  pattern?: string | RegExp;
  required?: boolean;
  max?: number;
  min?: number;
}

/**
 * Property config object from backend
 */
export interface IFieldStack {
  type: ConfigValueTypes;
  name: string;
  subname: string;
  display_name: string;
  default: TValue;
  value: TValue;
  required: boolean;
  description?: string;
  limits?: ILimits;
  read_only: boolean;
  ui_options?: IUIoptions;
  activatable: boolean;
}

/**
 * The object for config for backend
 */
export interface IConfig {
  id?: number;
  date?: string;
  description?: string;
  config: IFieldStack[];
  attr?: IConfigAttr;
}

/**
 *```
{
    [group: string]: { active: boolean };
}
```
 */
export interface IConfigAttr {
  [group: string]: { active: boolean };
}

export interface ConfigOptions {
  key?: string;
  type: ConfigValueTypes;
  display_name: string;
  name: string;
  subname: string;
  hidden: boolean;
  read_only: boolean;
  ui_options?: IUIoptions;
  description?: string;
  activatable?: boolean;
  required: boolean;
}

export interface PanelOptions extends ConfigOptions {
  options: (FieldOptions | PanelOptions)[];
  active: boolean;
}

/**
 * For Material form controls
 */
export interface FieldOptions extends ConfigOptions {
  default: TValue;
  value: TValue;
  controlType: controlType;
  validator: ValidatorInfo;
  limits?: ILimits;
  compare: Compare[];
}

export interface CompareConfig extends IConfig {
  color: string;
}

interface Compare {
  id: number;
  date: string;
  value: string;
  color: string;
}<|MERGE_RESOLUTION|>--- conflicted
+++ resolved
@@ -52,7 +52,6 @@
   advanced?: boolean;
 }
 
-<<<<<<< HEAD
 /**
  * ```
  {
@@ -66,7 +65,6 @@
 }
  * ```
  */
-=======
 export interface IVariantSet {
   name?: string;
   strict: boolean;
@@ -74,7 +72,6 @@
   value: string[];
 }
 
->>>>>>> 0c5a4b97
 export interface ILimits {
   min?: number;
   max?: number;
