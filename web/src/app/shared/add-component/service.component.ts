// Licensed under the Apache License, Version 2.0 (the "License");
// you may not use this file except in compliance with the License.
// You may obtain a copy of the License at
//
//      http://www.apache.org/licenses/LICENSE-2.0
//
// Unless required by applicable law or agreed to in writing, software
// distributed under the License is distributed on an "AS IS" BASIS,
// WITHOUT WARRANTIES OR CONDITIONS OF ANY KIND, either express or implied.
// See the License for the specific language governing permissions and
// limitations under the License.
import { Component, OnInit, ViewChild } from '@angular/core';
<<<<<<< HEAD
import { MatSelectionList } from '@angular/material/list';
import { SelectOption } from '@app/core/types';
=======
import { MatSelectionList, MatSelectionListChange } from '@angular/material/list';
import { SelectOption, Entities } from '@app/core/types';
>>>>>>> 65978cb9
import { Observable } from 'rxjs';

import { BaseFormDirective } from './base-form.directive';

@Component({
  selector: 'app-add-service',
  template: `
    <ng-container *ngIf="options$ | async as protos">
      <mat-selection-list #listServices class="add-service" (selectionChange)="selectAll($event)">
        <mat-list-option *ngIf="protos.length"><i>Select all</i></mat-list-option>
        <mat-list-option *ngFor="let proto of protos" [value]="proto">
          {{ proto.name }}
        </mat-list-option>
      </mat-selection-list>
      <app-add-controls *ngIf="protos.length; else not" [disabled]="!form.valid" (cancel)="onCancel()" (save)="save()"></app-add-controls>
    </ng-container>
    <ng-template #not>
      <p>
        <i>
          There are no new services. You cluster already has all of them.
        </i>
      </p>
    </ng-template>
  `
})
export class ServiceComponent extends BaseFormDirective implements OnInit {
  options$: Observable<SelectOption[]>;
  @ViewChild('listServices')
  private listServices: MatSelectionList;

  ngOnInit() {
    this.options$ = this.service.getProtoServiceForCurrentCluster();
  }

  selectAll(e: MatSelectionListChange) {
    if (!e.option.value) {
      if (e.option.selected) this.listServices.selectAll();
      else this.listServices.deselectAll();
    }
  }

  save() {
    const result = this.listServices.selectedOptions.selected.filter(a => a.value).map(a => ({ prototype_id: +a.value.id }));
    this.service
      .addService(result)
      .pipe(this.takeUntil())
      .subscribe(() => this.dialog.closeAll());
  }
}<|MERGE_RESOLUTION|>--- conflicted
+++ resolved
@@ -10,13 +10,8 @@
 // See the License for the specific language governing permissions and
 // limitations under the License.
 import { Component, OnInit, ViewChild } from '@angular/core';
-<<<<<<< HEAD
 import { MatSelectionList } from '@angular/material/list';
 import { SelectOption } from '@app/core/types';
-=======
-import { MatSelectionList, MatSelectionListChange } from '@angular/material/list';
-import { SelectOption, Entities } from '@app/core/types';
->>>>>>> 65978cb9
 import { Observable } from 'rxjs';
 
 import { BaseFormDirective } from './base-form.directive';
