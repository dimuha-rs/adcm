# Licensed under the Apache License, Version 2.0 (the "License");
# you may not use this file except in compliance with the License.
# You may obtain a copy of the License at
#
#      http://www.apache.org/licenses/LICENSE-2.0
#
# Unless required by applicable law or agreed to in writing, software
# distributed under the License is distributed on an "AS IS" BASIS,
# WITHOUT WARRANTIES OR CONDITIONS OF ANY KIND, either express or implied.
# See the License for the specific language governing permissions and
# limitations under the License.

import collections
import copy
import json
import os

import yspec.checker
from django.conf import settings
from django.db import DEFAULT_DB_ALIAS, connections
from django.db.migrations.executor import MigrationExecutor
from django.db.utils import OperationalError
from ansible.parsing.vault import VaultSecret, VaultAES256

import cm.config as config
<<<<<<< HEAD
from cm.models import Cluster, Prototype, Host, HostComponent, ServiceComponent, HostProvider
from cm.models import ClusterObject, PrototypeConfig, ObjectConfig, ConfigLog, ADCM
from cm.errors import AdcmApiEx
=======
from cm.errors import AdcmApiEx, AdcmEx
>>>>>>> 2f72b3d0
from cm.errors import raise_AdcmEx as err
from cm.logger import log
from cm.models import (
    Cluster, Prototype, Host, HostProvider, ADCM, ClusterObject, PrototypeConfig, ObjectConfig,
    ConfigLog
)


def proto_ref(proto):
    return '{} "{}" {}'.format(proto.type, proto.name, proto.version)


def obj_ref(obj):
    if hasattr(obj, 'name'):
        name = obj.name
    elif hasattr(obj, 'fqdn'):
        name = obj.fqdn
    else:
        name = obj.prototype.name
    return '{} #{} "{}"'.format(obj.prototype.type, obj.id, name)


def obj_to_dict(obj, keys):
    dictionary = {}
    for key in keys:
        if hasattr(obj, key):
            dictionary[key] = getattr(obj, key)
    return dictionary


def to_flat_dict(conf, spec):
    flat = {}
    for c1 in conf:
        if isinstance(conf[c1], dict):
            key = '{}/'.format(c1)
            if key in spec and spec[key].type != 'group':
                flat['{}/{}'.format(c1, '')] = conf[c1]
            else:
                for c2 in conf[c1]:
                    flat['{}/{}'.format(c1, c2)] = conf[c1][c2]
        else:
            flat['{}/{}'.format(c1, '')] = conf[c1]
    return flat


def get_default(c, proto=None):   # pylint: disable=too-many-branches
    value = c.default
    if c.default == '':
        value = None
    elif c.type == 'string':
        value = c.default
    elif c.type == 'text':
        value = c.default
    elif c.type == 'password':
        if c.default:
            value = ansible_encrypt_and_format(c.default)
    elif type_is_complex(c.type):
        value = json.loads(c.default)
    elif c.type == 'integer':
        value = int(c.default)
    elif c.type == 'float':
        value = float(c.default)
    elif c.type == 'boolean':
        if isinstance(c.default, bool):
            value = c.default
        else:
            value = bool(c.default.lower() in ('true', 'yes'))
    elif c.type == 'option':
        if c.default in c.limits['option']:
            value = c.limits['option'][c.default]
    elif c.type == 'file':
        if proto:
            if c.default:
                value = read_file_type(
                    proto, c.default, proto.bundle.hash, c.name, c.subname
                )
    return value


def type_is_complex(conf_type):
    if conf_type in ('json', 'structure', 'list', 'map'):
        return True
    return False


def read_file_type(proto, default, bundle_hash, name, subname):
    msg = 'config key "{}/{}" default file'.format(name, subname)
    return read_bundle_file(proto, default, bundle_hash, msg)


def read_bundle_file(proto, fname, bundle_hash, pattern, ref=None):
    if not ref:
        ref = proto_ref(proto)
    if fname[0:2] == './':
        path = os.path.join(config.BUNDLE_DIR, bundle_hash, proto.path, fname)
    else:
        path = os.path.join(config.BUNDLE_DIR, bundle_hash, fname)
    try:
        fd = open(path, 'r')
    except FileNotFoundError:
        msg = '{} "{}" is not found ({})'
        err('CONFIG_TYPE_ERROR', msg.format(pattern, path, ref))
    except PermissionError:
        msg = '{} "{}" can not be open ({})'
        err('CONFIG_TYPE_ERROR', msg.format(pattern, path, ref))
    body = fd.read()
    fd.close()
    return body


def init_object_config(spec, conf, attr):
    if not conf:
        return None
    obj_conf = ObjectConfig(
        current=0,
        previous=0
    )
    obj_conf.save()
    save_obj_config(obj_conf, conf, attr, 'init')
    return obj_conf


def prepare_social_auth(conf):
    if 'google_oauth' not in conf:
        return
    gconf = conf['google_oauth']
    if 'client_id' not in gconf or not gconf['client_id']:
        return
    if 'secret' not in gconf or not gconf['secret']:
        return
    settings.SOCIAL_AUTH_GOOGLE_OAUTH2_KEY = gconf['client_id']
    settings.SOCIAL_AUTH_GOOGLE_OAUTH2_SECRET = ansible_decrypt(gconf['secret'])
    if 'whitelisted_domains' in gconf:
        settings.SOCIAL_AUTH_GOOGLE_OAUTH2_WHITELISTED_DOMAINS = gconf['whitelisted_domains']


def load_social_auth():
    try:
        adcm = ADCM.objects.filter()
        if not adcm:
            return
    except OperationalError:
        return
    except AdcmEx as error:
        # This code handles the "JSON_DB_ERROR" error that occurs when
        # the "0057_auto_20200831_1055" migration is applied. In the "ADCM" object,
        # the "stack" field type was changed from "TextField" to "JSONField", so the "stack" field
        # contained an empty string, which is not a valid json format.
        # This error occurs due to the fact that when "manage.py migrate" is started, the "urls.py"
        # module is imported, in which the "load_social_auth()" function is called.
        if error.code == 'JSON_DB_ERROR':
            executor = MigrationExecutor(connections[DEFAULT_DB_ALIAS])
            if ('cm', '0057_auto_20200831_1055') not in executor.loader.applied_migrations:
                return
        raise error

    try:
        cl = ConfigLog.objects.get(obj_ref=adcm[0].config, id=adcm[0].config.current)
        prepare_social_auth(cl.config)
    except OperationalError as e:
        log.error('load_social_auth error: %s', e)


def get_prototype_config(proto, action=None):
    spec = {}
    flat_spec = collections.OrderedDict()
    conf = {}
    attr = {}
    flist = ('default', 'required', 'type', 'limits')
    for c in PrototypeConfig.objects.filter(
            prototype=proto, action=action, type='group').order_by('id'):
        spec[c.name] = {}
        conf[c.name] = {}
        if 'activatable' in c.limits:
            attr[c.name] = {'active': c.limits['active']}

    for c in PrototypeConfig.objects.filter(prototype=proto, action=action).order_by('id'):
        flat_spec['{}/{}'.format(c.name, c.subname)] = c
        if c.subname == '':
            if c.type != 'group':
                spec[c.name] = obj_to_dict(c, flist)
                conf[c.name] = get_default(c, proto)
        else:
            spec[c.name][c.subname] = obj_to_dict(c, flist)
            conf[c.name][c.subname] = get_default(c, proto)
    return (spec, flat_spec, conf, attr)


def switch_config(obj, new_proto, old_proto):   # pylint: disable=too-many-locals,too-many-branches,too-many-statements
    # process objects without config
    if not obj.config:
        spec, _, conf, attr = get_prototype_config(new_proto)
        obj_conf = init_object_config(spec, conf, attr)
        if obj_conf:
            obj.config = obj_conf
            obj.save()
        return

    cl = ConfigLog.objects.get(obj_ref=obj.config, id=obj.config.current)
    _, old_spec, _, _ = get_prototype_config(old_proto)
    new_unflat_spec, new_spec, _, _ = get_prototype_config(new_proto)
    old_conf = to_flat_dict(cl.config, old_spec)

    def is_new_default(key):
        if not new_spec[key].default:
            return False
        if old_spec[key].default:
            if key in old_conf:
                return bool(get_default(old_spec[key], old_proto) == old_conf[key])
            else:
                return True
        return False

    # set new default config values and gather information about activatable groups
    new_conf = {}
    active_groups = {}
    inactive_groups = {}
    for key in new_spec:
        if new_spec[key].type == 'group':
            limits = new_spec[key].limits
            if 'activatable' in limits and 'active' in limits:
                group_name = key.rstrip('/')
                # check group activity in old configuration
                if group_name in cl.attr:
                    if cl.attr[group_name]['active']:
                        active_groups[group_name] = True
                    else:
                        inactive_groups[group_name] = True
                elif limits['active']:
                    active_groups[group_name] = True
                else:
                    inactive_groups[group_name] = True
            continue
        if key in old_spec:
            if is_new_default(key):
                new_conf[key] = get_default(new_spec[key], new_proto)
            else:
                new_conf[key] = old_conf.get(key, get_default(new_spec[key], new_proto))
        else:
            new_conf[key] = get_default(new_spec[key], new_proto)

    # go from flat config to 2-level dictionary
    unflat_conf = {}
    for key in new_conf:
        k1, k2 = key.split('/')
        if k2 == '':
            unflat_conf[k1] = new_conf[key]
        else:
            if k1 not in unflat_conf:
                unflat_conf[k1] = {}
            unflat_conf[k1][k2] = new_conf[key]

    # skip inactive groups and set attributes for new config
    for key in unflat_conf:
        if key in active_groups:
            cl.attr[key] = {'active': True}
        if key in inactive_groups:
            unflat_conf[key] = None
            cl.attr[key] = {'active': False}

    save_obj_config(obj.config, unflat_conf, cl.attr, 'upgrade')
    process_file_type(obj, new_unflat_spec, unflat_conf)


def restore_cluster_config(obj_conf, version, desc=''):
    try:
        cl = ConfigLog.objects.get(obj_ref=obj_conf, id=version)
    except ConfigLog.DoesNotExist:
        raise AdcmApiEx('CONFIG_NOT_FOUND', "config version doesn't exist") from None
    obj_conf.previous = obj_conf.current
    obj_conf.current = version
    obj_conf.save()
    if desc != '':
        cl.description = desc
    cl.save()
    return cl


def save_obj_config(obj_conf, conf, attr, desc=''):
    cl = ConfigLog(
        obj_ref=obj_conf,
        config=conf,
        attr=attr,
        description=desc
    )
    cl.save()
    obj_conf.previous = obj_conf.current
    obj_conf.current = cl.id
    obj_conf.save()
    return cl


def cook_file_type_name(obj, key, subkey):
    obj_type = 'task'
    if hasattr(obj, 'prototype'):
        obj_type = obj.prototype.type
    return os.path.join(config.FILE_DIR, '{}.{}.{}.{}'.format(obj_type, obj.id, key, subkey))


def save_file_type(obj, key, subkey, value):
    filename = cook_file_type_name(obj, key, subkey)
    if value is None:
        if os.path.exists(filename):
            os.remove(filename)
        return None

    # There is a trouble between openssh 7.9 and register function of Ansible.
    # Register function does rstrip of string, while openssh 7.9 not working
    # with private key files without \n at the end.
    # So when we create that key from playbook and save it in ADCM we get
    # 'Load key : invalid format' on next connect to host.
    # TODO: That should be fixed some way in bundles or in openssh.
    if key == 'ansible_ssh_private_key_file':
        if value != '':
            if value[-1] == '-':
                value += '\n'
    fd = open(filename, 'w')
    fd.write(value)
    fd.close()
    os.chmod(filename, 0o0600)
    return filename


def process_file_type(obj, spec, conf):
    for key in conf:
        if 'type' in spec[key]:
            if spec[key]['type'] == 'file':
                save_file_type(obj, key, '', conf[key])
        elif conf[key]:
            for subkey in conf[key]:
                if spec[key][subkey]['type'] == 'file':
                    save_file_type(obj, key, subkey, conf[key][subkey])
    return conf


def ansible_encrypt(msg):
    vault = VaultAES256()
    secret = VaultSecret(bytes(config.ANSIBLE_SECRET, 'utf-8'))
    return vault.encrypt(bytes(msg, 'utf-8'), secret)


def ansible_encrypt_and_format(msg):
    ciphertext = ansible_encrypt(msg)
    return '{}\n{}'.format(config.ANSIBLE_VAULT_HEADER, str(ciphertext, 'utf-8'))


def ansible_decrypt(msg):
    if config.ANSIBLE_VAULT_HEADER not in msg:
        return msg
    _, ciphertext = msg.split("\n")
    vault = VaultAES256()
    secret = VaultSecret(bytes(config.ANSIBLE_SECRET, 'utf-8'))
    return str(vault.decrypt(ciphertext, secret), 'utf-8')


def process_password(spec, conf):
    def update_password(passwd):
        if '$ANSIBLE_VAULT;' in passwd:
            return passwd
        return ansible_encrypt_and_format(passwd)

    for key in conf:
        if 'type' in spec[key]:
            if spec[key]['type'] == 'password' and conf[key]:
                conf[key] = update_password(conf[key])
        else:
            for subkey in conf[key]:
                if spec[key][subkey]['type'] == 'password' and conf[key][subkey]:
                    conf[key][subkey] = update_password(conf[key][subkey])
    return conf


def process_config(obj, spec, old_conf):   # pylint: disable=too-many-branches
    if not old_conf:
        return old_conf
    conf = copy.deepcopy(old_conf)
    for key in conf:   # pylint: disable=too-many-nested-blocks
        if 'type' in spec[key]:
            if conf[key] is not None:
                if spec[key]['type'] == 'file':
                    conf[key] = cook_file_type_name(obj, key, '')
                elif spec[key]['type'] == 'password':
                    if config.ANSIBLE_VAULT_HEADER in conf[key]:
                        conf[key] = {'__ansible_vault': conf[key]}
        elif conf[key]:
            for subkey in conf[key]:
                if conf[key][subkey] is not None:
                    if spec[key][subkey]['type'] == 'file':
                        conf[key][subkey] = cook_file_type_name(obj, key, subkey)
                    elif spec[key][subkey]['type'] == 'password':
                        if config.ANSIBLE_VAULT_HEADER in conf[key][subkey]:
                            conf[key][subkey] = {'__ansible_vault': conf[key][subkey]}
    return conf


def group_is_activatable(spec):
    if spec.type != 'group':
        return False
    if 'activatable' in spec.limits:
        return spec.limits['activatable']
    return False


def get_cluster(obj):
    if obj.prototype.type == 'service':
        cluster = obj.cluster
    elif obj.prototype.type == 'host':
        cluster = obj.cluster
    elif obj.prototype.type == 'cluster':
        cluster = obj
    else:
        return None
    return cluster


def variant_service_in_cluster(obj, args=None):
    out = []
    cluster = get_cluster(obj)
    if not cluster:
        return []

    for co in ClusterObject.objects.filter(cluster=cluster).order_by('prototype__name'):
        out.append(co.prototype.name)
    return out


def variant_service_to_add(obj, args=None):
    out = []
    cluster = get_cluster(obj)
    if not cluster:
        return []

    for proto in Prototype.objects \
            .filter(bundle=cluster.prototype.bundle, type='service') \
            .exclude(id__in=ClusterObject.objects.filter(cluster=cluster).values('prototype')) \
            .order_by('name'):
        out.append(proto.name)
    return out


def variant_host_in_cluster(obj, args=None):
    out = []
    cluster = get_cluster(obj)
    if not cluster:
        return []

    if args and 'service' in args:
        try:
            service = ClusterObject.objects.get(cluster=cluster, prototype__name=args['service'])
        except ClusterObject.DoesNotExist:
            return []
        if 'component' in args:
            try:
                comp = ServiceComponent.objects.get(
                    cluster=cluster, service=service, component__name=args['component']
                )
            except ServiceComponent.DoesNotExist:
                return []
            for hc in HostComponent.objects \
                    .filter(cluster=cluster, service=service, component=comp) \
                    .order_by('host__fqdn'):
                out.append(hc.host.fqdn)
            return out
        else:
            for hc in HostComponent.objects \
                    .filter(cluster=cluster, service=service) \
                    .order_by('host__fqdn'):
                out.append(hc.host.fqdn)
            return out

    for host in Host.objects.filter(cluster=cluster).order_by('fqdn'):
        out.append(host.fqdn)
    return out


def variant_host_not_in_clusters(obj, args=None):
    out = []
    for host in Host.objects.filter(cluster=None).order_by('fqdn'):
        out.append(host.fqdn)
    return out


VARIANT_FUNCTIONS = {
    'host_in_cluster': variant_host_in_cluster,
    'host_not_in_clusters': variant_host_not_in_clusters,
    'service_in_cluster': variant_service_in_cluster,
    'service_to_add': variant_service_to_add,
}


def get_builtin_variant(obj, func_name, args):
    if func_name not in VARIANT_FUNCTIONS:
        log.warning('unknown variant builtin function: %s', func_name)
        return None
    return VARIANT_FUNCTIONS[func_name](obj, args)


def get_variant(obj, conf, limits):
    value = None
    source = limits['source']
    if source['type'] == 'config':
        skey = source['name'].split('/')
        if len(skey) == 1:
            value = conf[skey[0]]
        else:
            value = conf[skey[0]][skey[1]]
    elif source['type'] == 'builtin':
        value = get_builtin_variant(obj, source['name'], source.get('args', None))
    elif source['type'] == 'inline':
        value = source['value']
    return value


def process_variant(obj, spec, conf):
    def set_variant(spec):
        limits = spec['limits']
        limits['source']['value'] = get_variant(obj, conf, limits)
        return limits

    for key in spec:
        if 'type' in spec[key]:
            if spec[key]['type'] == 'variant':
                spec[key]['limits'] = set_variant(spec[key])
        else:
            for subkey in spec[key]:
                if spec[key][subkey]['type'] == 'variant':
                    spec[key][subkey]['limits'] = set_variant(spec[key][subkey])


def ui_config(obj, cl):
    conf = []
    _, spec, _, _ = get_prototype_config(obj.prototype)
    obj_conf = cl.config
    flat_conf = to_flat_dict(obj_conf, spec)
    slist = ('name', 'subname', 'type', 'description', 'display_name', 'required')
    for key in spec:
        item = obj_to_dict(spec[key], slist)
        limits = spec[key].limits
        item['limits'] = limits
        if spec[key].ui_options:
            item['ui_options'] = spec[key].ui_options
        else:
            item['ui_options'] = None
        item['read_only'] = bool(config_is_ro(obj, key, spec[key].limits))
        item['activatable'] = bool(group_is_activatable(spec[key]))
        if item['type'] == 'variant':
            item['limits']['source']['value'] = get_variant(obj, obj_conf, limits)
        item['default'] = get_default(spec[key])
        if key in flat_conf:
            item['value'] = flat_conf[key]
        else:
            item['value'] = get_default(spec[key])
        conf.append(item)
    return conf


def get_action_variant(obj, conf):
    obj_conf = {}
    if obj.config:
        cl = ConfigLog.objects.get(obj_ref=obj.config, id=obj.config.current)
        obj_conf = cl.config
    for c in conf:
        if c.type != 'variant':
            continue
        c.limits['source']['value'] = get_variant(obj, obj_conf, c.limits)


def config_is_ro(obj, key, limits):
    if not limits:
        return False
    if not hasattr(obj, 'state'):
        return False
    ro = limits.get('read_only', [])
    wr = limits.get('writable', [])
    if ro and wr:
        msg = 'can not have "read_only" and "writable" simultaneously (config key "{}" of {})'
        err('INVALID_CONFIG_DEFINITION', msg.format(key, proto_ref(obj.prototype)))
    if ro == 'any':
        return True
    if obj.state in ro:
        return True
    if wr == 'any':
        return False
    if wr and obj.state not in wr:
        return True
    return False


def check_read_only(obj, spec, conf, old_conf):
    flat_conf = to_flat_dict(conf, spec)
    flat_old_conf = to_flat_dict(old_conf, spec)
    for s in spec:
        if config_is_ro(obj, s, spec[s].limits) and s in flat_conf:
            if flat_conf[s] != flat_old_conf[s]:
                msg = 'config key {} of {} is read only'
                err('CONFIG_VALUE_ERROR', msg.format(s, proto_ref(obj.prototype)))


def restore_read_only(obj, spec, conf, old_conf):
    for key in spec:   # pylint: disable=too-many-nested-blocks
        if 'type' in spec[key]:
            if config_is_ro(obj, key, spec[key]['limits']) and key not in conf:
                if key in old_conf:
                    conf[key] = old_conf[key]
        else:
            for subkey in spec[key]:
                if config_is_ro(obj, key + "/" + subkey, spec[key][subkey]['limits']):
                    if key in conf:
                        if subkey not in conf:
                            if key in old_conf and subkey in old_conf[key]:
                                conf[key][subkey] = old_conf[key][subkey]
                    elif key in old_conf and subkey in old_conf[key]:
                        conf[key] = {subkey: old_conf[key][subkey]}
    return conf


def check_json_config(proto, obj, new_conf, old_conf=None, attr=None):
    spec, flat_spec, _, _ = get_prototype_config(proto)
    check_attr(proto, attr, flat_spec)
    process_variant(obj, spec, new_conf)
    return check_config_spec(proto, obj, spec, flat_spec, new_conf, old_conf, attr)


def check_attr(proto, attr, spec):
    if not attr:
        return
    ref = proto_ref(proto)
    allowed_key = ('active', )
    if not isinstance(attr, dict):
        err('ATTRIBUTE_ERROR', 'Attr should be a map')
    for key in attr:
        if key + '/' not in spec:
            msg = 'There isn\'t group "{}" in config ({})'
            err('ATTRIBUTE_ERROR', msg.format(key, ref))
        if spec[key + '/'].type != 'group':
            msg = 'Config key "{}" is not a group ({})'
            err('ATTRIBUTE_ERROR', msg.format(key, ref))
        if not isinstance(attr[key], dict):
            msg = 'Value of attribute "{}" should be a map ({})'
            err('ATTRIBUTE_ERROR', msg.format(key, ref))
        for attr_key in attr[key]:
            if attr_key not in allowed_key:
                msg = 'Not allowed key "{}" of attribute "{}" ({})'
                err('ATTRIBUTE_ERROR', msg.format(attr_key, key, ref))
        if 'active' in attr[key]:
            if not isinstance(attr[key]['active'], bool):
                msg = 'Value of key "{}" of attribute "{}" should be boolean ({})'
                err('ATTRIBUTE_ERROR', msg.format('active', key, ref))


def check_config_spec(proto, obj, spec, flat_spec, conf, old_conf=None, attr=None):   # pylint: disable=too-many-branches,too-many-statements
    ref = proto_ref(proto)
    if isinstance(conf, (float, int)):
        err('JSON_ERROR', 'config should not be just one int or float')

    if isinstance(conf, str):
        err('JSON_ERROR', 'config should not be just one string')

    def key_is_required(key, subkey, spec):
        if config_is_ro(obj, '{}/{}'.format(key, subkey), spec.get('limits', '')):
            return False
        if spec['required']:
            return True
        return False

    def is_inactive(key):
        if attr and flat_spec[key + '/'].type == 'group':
            if key in attr and 'active' in attr[key]:
                return not bool(attr[key]['active'])
        return False

    def check_sub(key):
        if not isinstance(conf[key], dict):
            msg = 'There are not any subkeys for key "{}" ({})'
            err('CONFIG_KEY_ERROR', msg.format(key, ref))
        if not conf[key]:
            msg = 'Key "{}" should contains some subkeys ({})'
            err('CONFIG_KEY_ERROR', msg.format(key, ref), list(spec[key].keys()))
        for subkey in conf[key]:
            if subkey not in spec[key]:
                msg = 'There is unknown subkey "{}" for key "{}" in input config ({})'
                err('CONFIG_KEY_ERROR', msg.format(subkey, key, ref))
        for subkey in spec[key]:
            if subkey in conf[key]:
                check_config_type(
                    proto, key, subkey, spec[key][subkey],
                    conf[key][subkey], False, is_inactive(key)
                )
            elif key_is_required(key, subkey, spec[key][subkey]):
                msg = 'There is no required subkey "{}" for key "{}" ({})'
                err('CONFIG_KEY_ERROR', msg.format(subkey, key, ref))

    def sub_key_is_required(key):
        if is_inactive(key):
            return False
        for subkey in spec[key]:
            if key_is_required(key, subkey, spec[key][subkey]):
                return True
        return False

    for key in conf:
        if key not in spec:
            msg = 'There is unknown key "{}" in input config ({})'
            err('CONFIG_KEY_ERROR', msg.format(key, ref))
        if 'type' in spec[key] and spec[key]['type'] != 'group':
            if isinstance(conf[key], dict) and not type_is_complex(spec[key]['type']):
                msg = 'Key "{}" in input config should not have any subkeys ({})'
                err('CONFIG_KEY_ERROR', msg.format(key, ref))

    for key in spec:
        if 'type' in spec[key] and spec[key]['type'] != 'group':
            if key in conf:
                check_config_type(proto, key, '', spec[key], conf[key])
            elif key_is_required(key, '', spec[key]):
                msg = 'There is no required key "{}" in input config ({})'
                err('CONFIG_KEY_ERROR', msg.format(key, ref))
        else:
            if key not in conf:
                if sub_key_is_required(key):
                    msg = 'There are no required key "{}" in input config'
                    err('CONFIG_KEY_ERROR', msg.format(key))
            else:
                check_sub(key)

    if old_conf:
        check_read_only(obj, flat_spec, conf, old_conf)
        restore_read_only(obj, spec, conf, old_conf)
        process_file_type(obj, spec, conf)
    process_password(spec, conf)
    return conf


def check_config_type(proto, key, subkey, spec, value, default=False, inactive=False):   # pylint: disable=too-many-branches,too-many-statements,too-many-locals
    ref = proto_ref(proto)
    if default:
        label = 'Default value'
    else:
        label = 'Value'
    tmpl1 = f'{label} of config key "{key}/{subkey}" {{}} ({ref})'
    tmpl2 = f'{label} ("{value}") of config key "{key}/{subkey}" {{}} ({ref})'

    def check_str(idx, v):
        if not isinstance(v, str):
            msg = (
                f'{label} ("{v}") of element "{idx}" of config key "{key}/{subkey}"'
                f' should be string ({ref})'
            )
            err('CONFIG_VALUE_ERROR', msg)

    if value is None:
        if inactive:
            return
        if 'required' in spec and spec['required']:
            err('CONFIG_VALUE_ERROR', tmpl1.format("is required"))
        else:
            return

    if isinstance(value, (list, dict)) and not type_is_complex(spec['type']):
        if spec['type'] != 'group':
            err('CONFIG_VALUE_ERROR', tmpl1.format("should be flat"))

    if spec['type'] == 'list':
        if not isinstance(value, list):
            err('CONFIG_VALUE_ERROR', tmpl1.format("should be an array"))
        for idx, v in enumerate(value):
            check_str(idx, v)

    if spec['type'] == 'map':
        if not isinstance(value, dict):
            err('CONFIG_VALUE_ERROR', tmpl1.format("should be a map"))
        for k, v in value.items():
            check_str(k, v)

    if spec['type'] in ('string', 'password', 'text'):
        if not isinstance(value, str):
            err('CONFIG_VALUE_ERROR', tmpl2.format("should be string"))
        if 'required' in spec and spec['required'] and value == '':
            err('CONFIG_VALUE_ERROR', tmpl1.format("should be not empty"))

    if spec['type'] == 'file':
        if not isinstance(value, str):
            err('CONFIG_VALUE_ERROR', tmpl2.format("should be string"))
        if value == '':
            err('CONFIG_VALUE_ERROR', tmpl1.format("should be not empty"))
        if default:
            if len(value) > 2048:
                err('CONFIG_VALUE_ERROR', tmpl1.format("is too long"))
            read_file_type(proto, value, default, key, subkey)

    if spec['type'] == 'structure':
        schema = spec['limits']['yspec']
        try:
            yspec.checker.process_rule(value, schema, 'root')
        except yspec.checker.FormatError as e:
            msg = tmpl1.format("yspec error: {} at block {}".format(str(e), e.data))
            err('CONFIG_VALUE_ERROR', msg)
        except yspec.checker.SchemaError as e:
            err('CONFIG_VALUE_ERROR', 'yspec error: {}'.format(str(e)))

    if spec['type'] == 'boolean':
        if not isinstance(value, bool):
            err('CONFIG_VALUE_ERROR', tmpl2.format("should be boolean"))

    if spec['type'] == 'integer':
        if not isinstance(value, int):
            err('CONFIG_VALUE_ERROR', tmpl2.format("should be integer"))

    if spec['type'] == 'float':
        if not isinstance(value, (int, float)):
            err('CONFIG_VALUE_ERROR', tmpl2.format("should be float"))

    if spec['type'] == 'integer' or spec['type'] == 'float':
        limits = spec['limits']
        if 'min' in limits:
            if value < limits['min']:
                msg = 'should be more than {}'.format(limits['min'])
                err('CONFIG_VALUE_ERROR', tmpl2.format(msg))
        if 'max' in limits:
            if value > limits['max']:
                msg = 'should be less than {}'.format(limits['max'])
                err('CONFIG_VALUE_ERROR', tmpl2.format(msg))

    if spec['type'] == 'option':
        option = spec['limits']['option']
        check = False
        for _, v in option.items():
            if v == value:
                check = True
                break
        if not check:
            msg = 'not in option list: "{}"'.format(option)
            err('CONFIG_VALUE_ERROR', tmpl2.format(msg))

    if spec['type'] == 'variant':
        source = spec['limits']['source']
        if source['strict']:
            if source['type'] == 'inline':
                if value not in source['value']:
                    msg = 'not in variant list: "{}"'.format(source['value'])
                    err('CONFIG_VALUE_ERROR', tmpl2.format(msg))
            if not default:
                if source['type'] in ('config', 'builtin'):
                    if value not in source['value']:
                        msg = 'not in variant list: "{}"'.format(source['value'])
                        err('CONFIG_VALUE_ERROR', tmpl2.format(msg))


def replace_object_config(obj, key, subkey, value):
    cl = ConfigLog.objects.get(obj_ref=obj.config, id=obj.config.current)
    conf = cl.config
    if subkey:
        conf[key][subkey] = value
    else:
        conf[key] = value
    save_obj_config(obj.config, conf, cl.attr, 'ansible update')


def set_cluster_config(cluster_id, keys, value):
    try:
        cluster = Cluster.objects.get(id=cluster_id)
    except Cluster.DoesNotExist:
        msg = 'Cluster # {} does not exist'
        err('CLUSTER_NOT_FOUND', msg.format(cluster_id))
    return set_object_config(cluster, keys, value)


def set_host_config(host_id, keys, value):
    try:
        host = Host.objects.get(id=host_id)
    except Host.DoesNotExist:
        msg = 'Host # {} does not exist'
        err('HOST_NOT_FOUND', msg.format(host_id))
    return set_object_config(host, keys, value)


def set_provider_config(provider_id, keys, value):
    try:
        provider = HostProvider.objects.get(id=provider_id)
    except HostProvider.DoesNotExist:
        msg = 'Host # {} does not exist'
        err('PROVIDER_NOT_FOUND', msg.format(provider_id))
    return set_object_config(provider, keys, value)


def set_service_config(cluster_id, service_name, keys, value):
    try:
        cluster = Cluster.objects.get(id=cluster_id)
    except Cluster.DoesNotExist:
        msg = 'Cluster # {} does not exist'
        err('CLUSTER_NOT_FOUND', msg.format(cluster_id))
    try:
        proto = Prototype.objects.get(
            type='service', name=service_name, bundle=cluster.prototype.bundle
        )
    except Prototype.DoesNotExist:
        msg = 'Service "{}" does not exist'
        err('SERVICE_NOT_FOUND', msg.format(service_name))
    try:
        obj = ClusterObject.objects.get(cluster=cluster, prototype=proto)
    except ClusterObject.DoesNotExist:
        msg = '{} does not exist in cluster # {}'
        err('OBJECT_NOT_FOUND', msg.format(proto_ref(proto), cluster.id))
    return set_object_config(obj, keys, value)


def set_service_config_by_id(cluster_id, service_id, keys, value):
    try:
        obj = ClusterObject.objects.get(
            id=service_id, cluster__id=cluster_id, prototype__type='service'
        )
    except ClusterObject.DoesNotExist:
        msg = 'service # {} does not exist in cluster # {}'
        err('OBJECT_NOT_FOUND', msg.format(service_id, cluster_id))
    return set_object_config(obj, keys, value)


def set_object_config(obj, keys, value):
    proto = obj.prototype
    try:
        spl = keys.split('/')
        key = spl[0]
        if len(spl) == 1:
            subkey = ''
        else:
            subkey = spl[1]
        pconf = PrototypeConfig.objects.get(prototype=proto, action=None, name=key, subname=subkey)
    except PrototypeConfig.DoesNotExist:
        msg = '{} does not has config key "{}/{}"'
        err('CONFIG_NOT_FOUND', msg.format(proto_ref(proto), key, subkey))

    if pconf.type == 'group':
        msg = 'You can not update config group "{}" for {}'
        err('CONFIG_VALUE_ERROR', msg.format(key, obj_ref(obj)))

    check_config_type(proto, key, subkey, obj_to_dict(pconf, ('type', 'limits', 'option')), value)
    # if config_is_ro(obj, keys, pconf.limits):
    #    msg = 'config key {} of {} is read only'
    #    err('CONFIG_VALUE_ERROR', msg.format(key, ref))
    replace_object_config(obj, key, subkey, value)
    if pconf.type == 'file':
        save_file_type(obj, key, subkey, value)
    log.info('update %s config %s/%s to "%s"', obj_ref(obj), key, subkey, value)
    return value<|MERGE_RESOLUTION|>--- conflicted
+++ resolved
@@ -23,18 +23,12 @@
 from ansible.parsing.vault import VaultSecret, VaultAES256
 
 import cm.config as config
-<<<<<<< HEAD
-from cm.models import Cluster, Prototype, Host, HostComponent, ServiceComponent, HostProvider
-from cm.models import ClusterObject, PrototypeConfig, ObjectConfig, ConfigLog, ADCM
-from cm.errors import AdcmApiEx
-=======
 from cm.errors import AdcmApiEx, AdcmEx
->>>>>>> 2f72b3d0
 from cm.errors import raise_AdcmEx as err
 from cm.logger import log
 from cm.models import (
-    Cluster, Prototype, Host, HostProvider, ADCM, ClusterObject, PrototypeConfig, ObjectConfig,
-    ConfigLog
+    Cluster, Prototype, Host, HostProvider, ADCM, ClusterObject, ServiceComponent,
+    PrototypeConfig, ObjectConfig, ConfigLog, HostComponent
 )
 
 
